/*
Copyright 2021 The Crossplane Authors.

Licensed under the Apache License, Version 2.0 (the "License");
you may not use this file except in compliance with the License.
You may obtain a copy of the License at

    http://www.apache.org/licenses/LICENSE-2.0

Unless required by applicable law or agreed to in writing, software
distributed under the License is distributed on an "AS IS" BASIS,
WITHOUT WARRANTIES OR CONDITIONS OF ANY KIND, either express or implied.
See the License for the specific language governing permissions and
limitations under the License.
*/

package v1alpha1

import (
	"context"
	"strconv"

	"github.com/crossplane-contrib/provider-gitlab/apis/groups/v1alpha1"

	"github.com/crossplane/crossplane-runtime/pkg/reference"
	"github.com/pkg/errors"
	"sigs.k8s.io/controller-runtime/pkg/client"
)

// resolve int ptr to string value
func fromPtrValue(v *int) string {
	if v == nil {
		return ""
	}
	return strconv.Itoa(*v)
}

// resolve string value to int pointer
func toPtrValue(v string) *int {
	if v == "" {
		return nil
	}

	r, err := strconv.Atoi(v)
	if err != nil {
		return nil
	}

	return &r
}

// ResolveReferences of this ProjectHook
func (mg *ProjectHook) ResolveReferences(ctx context.Context, c client.Reader) error {
	r := reference.NewAPIResolver(c, mg)

	// resolve spec.forProvider.projectIdRef
	rsp, err := r.Resolve(ctx, reference.ResolutionRequest{
		CurrentValue: fromPtrValue(mg.Spec.ForProvider.ProjectID),
		Reference:    mg.Spec.ForProvider.ProjectIDRef,
		Selector:     mg.Spec.ForProvider.ProjectIDSelector,
		To:           reference.To{Managed: &Project{}, List: &ProjectList{}},
		Extract:      reference.ExternalName(),
	})

	if err != nil {
		return errors.Wrap(err, "spec.forProvider.projectId")
	}

	mg.Spec.ForProvider.ProjectID = toPtrValue(rsp.ResolvedValue)
	mg.Spec.ForProvider.ProjectIDRef = rsp.ResolvedReference

	return nil

}

<<<<<<< HEAD
// ResolveReferences of this Deploy Token
func (mg *ProjectDeployToken) ResolveReferences(ctx context.Context, c client.Reader) error {
	r := reference.NewAPIResolver(c, mg)

	// resolve spec.forProvider.projectIdRef
	rsp, err := r.Resolve(ctx, reference.ResolutionRequest{
		CurrentValue: fromPtrValue(mg.Spec.ForProvider.ProjectID),
		Reference:    mg.Spec.ForProvider.ProjectIDRef,
		Selector:     mg.Spec.ForProvider.ProjectIDSelector,
		To:           reference.To{Managed: &Project{}, List: &ProjectList{}},
=======
// ResolveReferences of this Project
func (mg *Project) ResolveReferences(ctx context.Context, c client.Reader) error {
	r := reference.NewAPIResolver(c, mg)

	// resolve spec.forProvider.namespaceIdRef
	rsp, err := r.Resolve(ctx, reference.ResolutionRequest{
		CurrentValue: fromPtrValue(mg.Spec.ForProvider.NamespaceID),
		Reference:    mg.Spec.ForProvider.NamespaceIDRef,
		Selector:     mg.Spec.ForProvider.NamespaceIDSelector,
		To:           reference.To{Managed: &v1alpha1.Group{}, List: &v1alpha1.GroupList{}},
>>>>>>> 6c75a45e
		Extract:      reference.ExternalName(),
	})

	if err != nil {
<<<<<<< HEAD
		return errors.Wrap(err, "spec.forProvider.projectId")
	}

	mg.Spec.ForProvider.ProjectID = toPtrValue(rsp.ResolvedValue)
	mg.Spec.ForProvider.ProjectIDRef = rsp.ResolvedReference
=======
		return errors.Wrap(err, "spec.forProvider.namespaceId")
	}

	mg.Spec.ForProvider.NamespaceID = toPtrValue(rsp.ResolvedValue)
	mg.Spec.ForProvider.NamespaceIDRef = rsp.ResolvedReference
>>>>>>> 6c75a45e

	return nil
}<|MERGE_RESOLUTION|>--- conflicted
+++ resolved
@@ -21,7 +21,6 @@
 	"strconv"
 
 	"github.com/crossplane-contrib/provider-gitlab/apis/groups/v1alpha1"
-
 	"github.com/crossplane/crossplane-runtime/pkg/reference"
 	"github.com/pkg/errors"
 	"sigs.k8s.io/controller-runtime/pkg/client"
@@ -73,7 +72,29 @@
 
 }
 
-<<<<<<< HEAD
+// ResolveReferences of this Project
+func (mg *Project) ResolveReferences(ctx context.Context, c client.Reader) error {
+	r := reference.NewAPIResolver(c, mg)
+
+	// resolve spec.forProvider.namespaceIdRef
+	rsp, err := r.Resolve(ctx, reference.ResolutionRequest{
+		CurrentValue: fromPtrValue(mg.Spec.ForProvider.NamespaceID),
+		Reference:    mg.Spec.ForProvider.NamespaceIDRef,
+		Selector:     mg.Spec.ForProvider.NamespaceIDSelector,
+		To:           reference.To{Managed: &v1alpha1.Group{}, List: &v1alpha1.GroupList{}},
+		Extract:      reference.ExternalName(),
+	})
+
+	if err != nil {
+		return errors.Wrap(err, "spec.forProvider.namespaceId")
+	}
+
+	mg.Spec.ForProvider.NamespaceID = toPtrValue(rsp.ResolvedValue)
+	mg.Spec.ForProvider.NamespaceIDRef = rsp.ResolvedReference
+
+	return nil
+}
+
 // ResolveReferences of this Deploy Token
 func (mg *ProjectDeployToken) ResolveReferences(ctx context.Context, c client.Reader) error {
 	r := reference.NewAPIResolver(c, mg)
@@ -84,35 +105,15 @@
 		Reference:    mg.Spec.ForProvider.ProjectIDRef,
 		Selector:     mg.Spec.ForProvider.ProjectIDSelector,
 		To:           reference.To{Managed: &Project{}, List: &ProjectList{}},
-=======
-// ResolveReferences of this Project
-func (mg *Project) ResolveReferences(ctx context.Context, c client.Reader) error {
-	r := reference.NewAPIResolver(c, mg)
-
-	// resolve spec.forProvider.namespaceIdRef
-	rsp, err := r.Resolve(ctx, reference.ResolutionRequest{
-		CurrentValue: fromPtrValue(mg.Spec.ForProvider.NamespaceID),
-		Reference:    mg.Spec.ForProvider.NamespaceIDRef,
-		Selector:     mg.Spec.ForProvider.NamespaceIDSelector,
-		To:           reference.To{Managed: &v1alpha1.Group{}, List: &v1alpha1.GroupList{}},
->>>>>>> 6c75a45e
 		Extract:      reference.ExternalName(),
 	})
 
 	if err != nil {
-<<<<<<< HEAD
 		return errors.Wrap(err, "spec.forProvider.projectId")
 	}
 
 	mg.Spec.ForProvider.ProjectID = toPtrValue(rsp.ResolvedValue)
 	mg.Spec.ForProvider.ProjectIDRef = rsp.ResolvedReference
-=======
-		return errors.Wrap(err, "spec.forProvider.namespaceId")
-	}
-
-	mg.Spec.ForProvider.NamespaceID = toPtrValue(rsp.ResolvedValue)
-	mg.Spec.ForProvider.NamespaceIDRef = rsp.ResolvedReference
->>>>>>> 6c75a45e
 
 	return nil
 }